--- conflicted
+++ resolved
@@ -3,12 +3,9 @@
 import logging
 import os
 from datetime import datetime
-<<<<<<< HEAD
-=======
-from typing import Dict, Any, Optional
->>>>>>> 76415616
 
 _LOGGER = logging.getLogger(__name__)
+
 
 
 def init_database(database_path: str) -> None:
@@ -92,6 +89,7 @@
     _LOGGER.info("Database initialized successfully")
 
 
+
 def verify_database(database_path: str) -> bool:
     """Verify database is accessible."""
     try:
@@ -108,11 +106,7 @@
         return False
 
 
-<<<<<<< HEAD
 def add_chore_to_db(database_path: str, chore_data: dict) -> dict:
-=======
-def add_chore_to_db(database_path: str, chore_data: Dict[str, Any]) -> Dict[str, Any]:
->>>>>>> 76415616
     """Add or update a chore in the database."""
     chore_id = chore_data.get("chore_id")
     if not chore_id:
@@ -172,11 +166,7 @@
         conn.close()
 
 
-<<<<<<< HEAD
 def mark_chore_done(database_path: str, chore_id: str, person: str) -> dict:
-=======
-def mark_chore_done(database_path: str, chore_id: str, person: str) -> Dict[str, Any]:
->>>>>>> 76415616
     """Mark a chore as done in the database."""
     now = datetime.now().isoformat()
     conn = sqlite3.connect(database_path)
@@ -222,11 +212,7 @@
         conn.close()
 
 
-<<<<<<< HEAD
 def update_chore_description(database_path: str, chore_id: str, description: str) -> dict:
-=======
-def update_chore_description(database_path: str, chore_id: str, description: str) -> Dict[str, Any]:
->>>>>>> 76415616
     """Update a chore's description in the database."""
     conn = sqlite3.connect(database_path)
     cursor = conn.cursor()
@@ -245,11 +231,7 @@
         conn.close()
 
 
-<<<<<<< HEAD
 def reset_chore(database_path: str, chore_id: str) -> dict:
-=======
-def reset_chore(database_path: str, chore_id: str) -> Dict[str, Any]:
->>>>>>> 76415616
     """Reset a chore's completion status completely."""
     conn = sqlite3.connect(database_path)
     cursor = conn.cursor()
@@ -277,11 +259,7 @@
         conn.close()
 
 
-<<<<<<< HEAD
 def add_user(database_path: str, user_data: dict) -> dict:
-=======
-def add_user(database_path: str, user_data: Dict[str, Any]) -> Dict[str, Any]:
->>>>>>> 76415616
     """Add or update a user in the database."""
     user_id = user_data.get("id")
     name = user_data.get("name")
@@ -320,11 +298,7 @@
         conn.close()
 
 
-<<<<<<< HEAD
 def delete_user(database_path: str, user_id: str) -> dict:
-=======
-def delete_user(database_path: str, user_id: str) -> Dict[str, Any]:
->>>>>>> 76415616
     """Delete a user from the database."""
     if not user_id:
         raise ValueError("User ID is required")
@@ -365,11 +339,7 @@
         conn.close()
 
 
-<<<<<<< HEAD
 def get_ha_user_id_for_assignee(database_path: str, assignee_name: str) -> str | None:
-=======
-def get_ha_user_id_for_assignee(database_path: str, assignee_name: str) -> Optional[str]:
->>>>>>> 76415616
     """Get the Home Assistant user ID for an assignee."""
     conn = sqlite3.connect(database_path)
     cursor = conn.cursor()
@@ -388,11 +358,7 @@
         conn.close()
 
 
-<<<<<<< HEAD
 def force_chore_due(database_path: str, chore_id: str) -> dict:
-=======
-def force_chore_due(database_path: str, chore_id: str) -> Dict[str, Any]:
->>>>>>> 76415616
     """Force a task to be due today."""
     conn = sqlite3.connect(database_path)
     cursor = conn.cursor()
