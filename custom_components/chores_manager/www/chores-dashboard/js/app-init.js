/**
 * Initialization logic for Chores Dashboard
 * Handles React app initialization and error boundaries
 */

window.ChoresApp = window.ChoresApp || {};

(function() {
    'use strict';
    
    /**
     * Error Boundary Component
     */
    window.ChoresApp.ErrorBoundary = class ErrorBoundary extends React.Component {
        constructor(props) {
            super(props);
            this.state = { hasError: false, error: null };
        }
        
        static getDerivedStateFromError(error) {
            return { hasError: true, error };
        }
        
        componentDidCatch(error, errorInfo) {
            console.error('React Error Boundary caught:', error, errorInfo);
        }
        
        render() {
            const h = React.createElement;
            
            if (this.state.hasError) {
                return h('div', {
                    style: {
                        padding: '20px',
                        background: '#fee',
                        border: '1px solid #fcc',
                        borderRadius: '4px',
                        margin: '20px'
                    }
                },
                    h('h2', null, 'Er is een fout opgetreden'),
                    h('p', null, this.state.error?.message || 'Onbekende fout'),
                    h('button', {
                        onClick: () => window.location.reload(),
                        style: {
                            padding: '10px 20px',
                            background: '#007bff',
                            color: 'white',
                            border: 'none',
                            borderRadius: '4px',
                            cursor: 'pointer'
                        }
                    }, 'Pagina herladen')
                );
            }
            
            return this.props.children;
        }
    };
    
    /**
     * Initialize the React application
     */
    window.ChoresApp.initApp = function() {
        console.log('Initializing Chores Dashboard React App...');
        
        try {
            // Get the root element
            const rootElement = document.getElementById('root');
            if (!rootElement) {
                throw new Error('Root element not found');
            }
            
            // Check if ReactDOM is available
            if (!window.ReactDOM) {
                throw new Error('ReactDOM not available');
            }
            
            // Obtain the App component through the exported factory
            const AppComponent = window.ChoresApp.getApp();

            // Create and render the app with error boundary
            const AppWithErrorBoundary = React.createElement(
                window.ChoresApp.ErrorBoundary,
                null,
<<<<<<< HEAD
                React.createElement(AppComponent)
=======
                // Use the exported App component from app.js
                React.createElement(window.ChoresApp.App)
>>>>>>> 64b6174d
            );
            
            // Check React version and use appropriate API
            const reactVersion = React.version;
            console.log('Using React ' + reactVersion);
            
            if (reactVersion && reactVersion.startsWith('18')) {
                // React 18 with createRoot
                console.log('Using React 18 createRoot API...');
                if (window.ReactDOM.createRoot) {
                    const root = window.ReactDOM.createRoot(rootElement);
                    root.render(AppWithErrorBoundary);
                    console.log('Chores Dashboard initialized successfully');
                } else {
                    // Fallback if createRoot is not available
                    window.ReactDOM.render(AppWithErrorBoundary, rootElement);
                    console.log('Chores Dashboard initialized successfully (fallback mode)');
                }
            } else {
                // React 17 or older
                window.ReactDOM.render(AppWithErrorBoundary, rootElement);
                console.log('Chores Dashboard initialized successfully');
            }
            
        } catch (error) {
            console.error('Failed to initialize Chores Dashboard:', error);
            document.getElementById('root').innerHTML = `
                <div style="padding: 20px; background: #fee; border: 1px solid #fcc; border-radius: 4px; margin: 20px;">
                    <h2>Initialization Error</h2>
                    <p>${error.message}</p>
                    <button onclick="window.location.reload()" style="padding: 10px 20px; background: #007bff; color: white; border: none; border-radius: 4px; cursor: pointer;">
                        Reload Page
                    </button>
                </div>
            `;
        }
    };
    
    console.log('App initialization module loaded');
})();<|MERGE_RESOLUTION|>--- conflicted
+++ resolved
@@ -83,12 +83,8 @@
             const AppWithErrorBoundary = React.createElement(
                 window.ChoresApp.ErrorBoundary,
                 null,
-<<<<<<< HEAD
+
                 React.createElement(AppComponent)
-=======
-                // Use the exported App component from app.js
-                React.createElement(window.ChoresApp.App)
->>>>>>> 64b6174d
             );
             
             // Check React version and use appropriate API
