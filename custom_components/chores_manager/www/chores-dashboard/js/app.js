/**
 * Main App Component for Chores Dashboard
 * This is the root component that manages the entire application
 * Refactored to use modular architecture with separate state and handler files
 */

window.ChoresApp = window.ChoresApp || {};

(function() {
    'use strict';
    
    const h = React.createElement;
    
    /**
     * ChoresApp - Main application component
     */
    function ChoresApp() {
        // Check dependencies
        if (!window.choreComponents) {
            return h('div', { className: 'error-container' },
                h('h2', null, 'Loading Error'),
                h('p', null, 'Components not loaded. Please refresh the page.')
            );
        }
        
        // Get all components
        const {
            Loading,
            ErrorMessage,
            Alert,
            Modal,
            TaskCard,
            TaskForm,
            UserManagement,
            StatsCard,
            UserStatsCard,
            ThemeSettings,
            ConfirmDialog,
            CompletionConfirmDialog,
            SubtaskCompletionDialog,
            TaskDescription
        } = window.choreComponents;
        
        // Main app component
        function App() {
            // Use centralized state management
            const state = window.ChoresApp.useAppState();
            const { core, ui, dialogs, status, helpers } = state;
            
            // Use event handlers
            const handlers = window.ChoresApp.useEventHandlers(state);
            
            // Use computed values
            const computed = window.ChoresApp.useComputedValues(core.chores, core.assignees);
            
            // Inner Error Boundary for app content
            class AppErrorBoundary extends React.Component {
                constructor(props) {
                    super(props);
                    this.state = { hasError: false, error: null };
                }
                
                static getDerivedStateFromError(error) {
                    return { hasError: true, error };
                }
                
                componentDidCatch(error, errorInfo) {
                    console.error('App Error Boundary caught:', error, errorInfo);
                }
                
                render() {
                    if (this.state.hasError) {
                        return h('div', { className: 'error-container p-4' },
                            h('h2', { className: 'text-xl font-semibold text-red-600' }, 'Er is een fout opgetreden'),
                            h('p', { className: 'text-gray-600 mt-2' }, this.state.error?.message || 'Er is een onverwachte fout opgetreden'),
                            h('button', {
                                className: 'mt-4 px-4 py-2 bg-blue-500 text-white rounded hover:bg-blue-600',
                                onClick: () => window.location.reload()
                            }, 'Pagina herladen')
                        );
                    }
                    
                    return this.props.children;
                }
            }
            
            // Render the app
            return h(AppErrorBoundary, null,
                h('div', { 
                    className: "min-h-screen bg-gray-100 font-sans",
                    style: { 
                        backgroundColor: status.themeSettings?.backgroundColor || '#f3f4f6',
                        color: status.themeSettings?.primaryTextColor || '#111827'
                    }
                },
                    // Header
                    h('header', { className: "bg-white shadow-sm border-b" },
                        h('div', { className: "max-w-7xl mx-auto px-4 sm:px-6 lg:px-8" },
                            h('div', { className: "flex justify-between items-center py-4" },
                                h('div', { className: "flex items-center space-x-4" },
                                    h('h1', { className: "text-2xl font-bold text-gray-900" }, "🏠 Klusjes Dashboard"),
                                    status.hasAuthError && h('span', { className: "text-sm bg-yellow-100 text-yellow-800 px-2 py-1 rounded" }, 
                                        "Auth issue - check config")
                                ),
                                h('div', { className: "flex space-x-2" },
                                    h('button', {
                                        className: "px-4 py-2 bg-blue-500 text-white rounded hover:bg-blue-600",
                                        onClick: () => ui.setShowTaskForm(true)
                                    }, "Nieuwe Taak"),
                                    h('button', {
                                        className: "px-4 py-2 bg-green-500 text-white rounded hover:bg-green-600",
                                        onClick: () => ui.setShowUserManagement(true)
                                    }, "Gebruikers"),
                                    h('button', {
                                        className: "px-4 py-2 bg-purple-500 text-white rounded hover:bg-purple-600",
                                        onClick: () => ui.setShowThemeSettings(true)
                                    }, "Thema"),
                                    h('button', {
                                        className: "px-4 py-2 bg-gray-500 text-white rounded hover:bg-gray-600",
                                        onClick: handlers.loadData
                                    }, "⟳")
                                )
                            )
                        )
                    ),
                    
                    // Main content
                    h('main', { className: "max-w-7xl mx-auto px-4 sm:px-6 lg:px-8 py-8" },
                        // Loading state
                        core.loading && h('div', { className: "flex justify-center items-center min-h-screen" },
                            h(Loading)
                        ),
                        
                        // Error state
                        core.error && h(ErrorMessage, {
                            message: core.error,
                            onClose: helpers.clearError
                        }),
                        
                        // Success message
                        status.lastCompletion && h(Alert, {
                            type: 'success',
                            message: `Taak voltooid door ${status.lastCompletion.person}! 🎉`,
                            onClose: helpers.clearLastCompletion
                        }),
                        
                        // Main content when loaded
                        !core.loading && h('div', null,
                            // Statistics
                            h('div', { className: "grid grid-cols-1 md:grid-cols-3 gap-4 mb-8" },
                                h(StatsCard, {
                                    title: "Vandaag Voltooid",
                                    value: computed.completedTasks.length,
                                    total: core.chores.length,
                                    icon: "✅"
                                }),
                                h(StatsCard, {
                                    title: "Te Doen",
                                    value: computed.todayTasks.length,
                                    total: computed.pendingTasks.length,
                                    icon: "📋",
                                    variant: computed.todayTasks.length > 0 ? "warning" : "default"
                                }),
                                h(StatsCard, {
                                    title: "Achterstallig",
                                    value: computed.overdueTasks.length,
                                    icon: "⚠️",
                                    variant: computed.overdueTasks.length > 0 ? "danger" : "default"
                                })
                            ),
                            
                            // User statistics
                            core.stats?.user_stats && Object.keys(core.stats.user_stats).length > 0 && 
                            h('div', { className: "mb-8" },
                                h('h2', { className: "text-xl font-semibold mb-4" }, "Gebruiker Statistieken"),
                                h('div', { className: "grid grid-cols-1 md:grid-cols-2 lg:grid-cols-3 gap-4" },
                                    Object.entries(core.stats.user_stats).map(([userId, stats]) =>
                                        h(UserStatsCard, {
                                            key: userId,
                                            name: stats.name,
                                            stats: stats,
                                            totalChores: core.chores.length
                                        })
                                    )
                                )
                            ),
                            
                            // Task sections
                            computed.overdueTasks.length > 0 && h('div', { className: "mb-8" },
                                h('h2', { className: "text-xl font-semibold mb-4 text-red-600" }, 
                                    `Achterstallig (${computed.overdueTasks.length})`),
                                h('div', { className: "grid grid-cols-1 md:grid-cols-2 gap-4" },
                                    computed.overdueTasks.map(chore => 
                                        h('div', { key: chore.id || chore.chore_id, className: "task-card-wrapper" },
                                            h(TaskCard, {
                                                chore: chore,
                                                onComplete: handlers.handleMarkDone,
                                                onEdit: () => handlers.handleEditTask(chore),
                                                onToggleDescription: handlers.handleToggleDescription,
                                                isExpanded: ui.expandedDescriptions[chore.id || chore.chore_id] || false,
                                                users: core.assignees
                                            })
                                        )
                                    )
                                )
                            ),
                            
                            computed.todayTasks.length > 0 && h('div', { className: "mb-8" },
                                h('h2', { className: "text-xl font-semibold mb-4 text-orange-600" }, 
                                    `Vandaag Te Doen (${computed.todayTasks.length})`),
                                h('div', { className: "grid grid-cols-1 md:grid-cols-2 gap-4" },
                                    computed.todayTasks.map(chore =>
                                        h('div', { key: chore.id || chore.chore_id, className: "task-card-wrapper" },
                                            h(TaskCard, {
                                                chore: chore,
                                                onComplete: handlers.handleMarkDone,
                                                onEdit: () => handlers.handleEditTask(chore),
                                                onToggleDescription: handlers.handleToggleDescription,
                                                isExpanded: ui.expandedDescriptions[chore.id || chore.chore_id] || false,
                                                users: core.assignees
                                            })
                                        )
                                    )
                                )
                            ),
                            
                            computed.upcomingTasks.length > 0 && h('div', { className: "mb-8" },
                                h('h2', { className: "text-xl font-semibold mb-4" }, 
                                    `Aankomende Taken (${computed.upcomingTasks.length})`),
                                h('div', { className: "grid grid-cols-1 md:grid-cols-2 gap-4" },
                                    computed.upcomingTasks.map(chore =>
                                        h('div', { key: chore.id || chore.chore_id, className: "task-card-wrapper" },
                                            h(TaskCard, {
                                                chore: chore,
                                                onComplete: handlers.handleMarkDone,
                                                onEdit: () => handlers.handleEditTask(chore),
                                                onToggleDescription: handlers.handleToggleDescription,
                                                isExpanded: ui.expandedDescriptions[chore.id || chore.chore_id] || false,
                                                users: core.assignees
                                            })
                                        )
                                    )
                                )
                            ),
                            
                            computed.completedTasks.length > 0 && h('div', { className: "mb-8" },
                                h('h2', { className: "text-xl font-semibold mb-4 text-green-600" }, 
                                    `Voltooid Vandaag (${computed.completedTasks.length})`),
                                h('div', { className: "grid grid-cols-1 md:grid-cols-2 gap-4" },
                                    computed.completedTasks.map(chore =>
                                        h('div', { 
                                            key: chore.id || chore.chore_id, 
                                            className: "task-card-wrapper opacity-75" 
                                        },
                                            h(TaskCard, {
                                                chore: chore,
                                                onComplete: handlers.handleMarkDone,
                                                onEdit: () => handlers.handleEditTask(chore),
                                                onToggleDescription: handlers.handleToggleDescription,
                                                isExpanded: ui.expandedDescriptions[chore.id || chore.chore_id] || false,
                                                users: core.assignees
                                            })
                                        )
                                    )
                                )
                            ),
                            
                            // Empty state
                            core.chores.length === 0 && h('div', { className: "text-center py-12" },
                                h('p', { className: "text-gray-500" }, 
                                    "Geen taken gevonden. Klik op 'Nieuwe Taak' om te beginnen."
                                )
                            )
                        )
                    ),
                    
                    // Modals
                    ui.showTaskForm && h(Modal, {
                        isOpen: ui.showTaskForm,
                        onClose: () => {
                            ui.setShowTaskForm(false);
                            ui.setEditingTask(null);
                        },
                        title: ui.editingTask ? 'Taak Bewerken' : 'Nieuwe Taak'
                    },
                        h(TaskForm, {
                            task: ui.editingTask,
                            onSave: handlers.handleTaskFormSubmit,
                            onDelete: handlers.handleDeleteTask,
                            onClose: () => {
                                ui.setShowTaskForm(false);
                                ui.setEditingTask(null);
                            },
                            onResetCompletion: handlers.handleResetCompletion,
                            users: core.assignees,
                            assignees: core.assignees
                        })
                    ),
                    
                    ui.showUserManagement && h(Modal, {
                        isOpen: true,
                        onClose: () => ui.setShowUserManagement(false),
                        title: 'Gebruikers Beheren'
                    },
                        h(UserManagement, {
                            users: core.assignees,
                            onSave: handlers.handleSaveUsers,
                            onClose: () => ui.setShowUserManagement(false)
                        })
                    ),
                    
                    ui.showThemeSettings && h(Modal, {
                        isOpen: true,
                        onClose: () => ui.setShowThemeSettings(false),
                        title: 'Thema Instellingen'
                    },
                        h(ThemeSettings, {
                            currentTheme: status.themeSettings,
                            onSave: handlers.handleSaveTheme,
                            onClose: () => ui.setShowThemeSettings(false)
                        })
                    ),
                    
                    ui.selectedDescription && h(Modal, {
                        isOpen: true,
                        onClose: () => ui.setSelectedDescription(null),
                        title: `Beschrijving: ${ui.selectedDescription.name}`
                    },
                        h(TaskDescription, {
                            description: ui.selectedDescription.description,
                            onClose: () => ui.setSelectedDescription(null)
                        })
                    ),
                    
                    // Completion confirmation dialog
                    dialogs.selectedCompletion && h(CompletionConfirmDialog, {
                        isOpen: true,
                        title: "Taak voltooien",
                        message: "Wie heeft deze taak voltooid?",
                        users: computed.availableAssignees,
                        defaultUser: dialogs.selectedCompletion.defaultUser,
                        onConfirm: (userId) => handlers.handleCompletionConfirm(
                            dialogs.selectedCompletion.choreId, 
                            userId
                        ),
                        onCancel: helpers.cancelCompletionDialog
                    }),
                    
                    // Subtask completion dialog
                    dialogs.selectedSubtaskCompletion && h(SubtaskCompletionDialog, {
                        isOpen: true,
                        subtasks: dialogs.selectedSubtaskCompletion.subtasks,
                        users: computed.availableAssignees,
                        defaultUser: dialogs.selectedSubtaskCompletion.defaultUser || computed.availableAssignees[0],
                        onConfirm: (completedSubtasks, userId) => handlers.handleSubtaskCompletionConfirm(
                            dialogs.selectedSubtaskCompletion.choreId,
                            completedSubtasks,
                            userId
                        ),
                        onCancel: helpers.cancelSubtaskDialog
                    })
                )
            );
        }
        
        return App;
    }
    
<<<<<<< HEAD
    // Export the app
    window.ChoresApp.App = ChoresApp();
=======
    // Export a factory to obtain the App component once all
    // dependencies have been loaded. This avoids executing the
    // component factory too early which resulted in React receiving
    // a plain object instead of a valid component.
    window.ChoresApp.getApp = ChoresApp;
>>>>>>> 4771867d
    
    console.log('Chores Dashboard App loaded successfully');
})();<|MERGE_RESOLUTION|>--- conflicted
+++ resolved
@@ -366,16 +366,11 @@
         return App;
     }
     
-<<<<<<< HEAD
-    // Export the app
-    window.ChoresApp.App = ChoresApp();
-=======
     // Export a factory to obtain the App component once all
     // dependencies have been loaded. This avoids executing the
     // component factory too early which resulted in React receiving
     // a plain object instead of a valid component.
     window.ChoresApp.getApp = ChoresApp;
->>>>>>> 4771867d
     
     console.log('Chores Dashboard App loaded successfully');
 })();