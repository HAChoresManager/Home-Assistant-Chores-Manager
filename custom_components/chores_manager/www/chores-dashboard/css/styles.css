<<<<<<< HEAD
/* GLOBAL LAYOUT CONSISTENCY - Ensure all elements align properly */
=======
/* custom_components/chores_manager/www/chores-dashboard/css/styles.css */

/* MAX WIDTH FIX - Increase to 75% width/1024px */
>>>>>>> c4bfb787
#root > div {
    display: flex !important;
    flex-direction: column !important;
    align-items: center !important;
    width: 100% !important;
    max-width: 1024px !important; 
    margin-left: auto !important;
    margin-right: auto !important;
    padding: 0 1rem !important;
    box-sizing: border-box !important;
}

/* All direct children take FULL WIDTH to ensure consistent alignment */
#root > div > * {
    width: 100% !important;
    max-width: 100% !important;
    box-sizing: border-box !important;
}

<<<<<<< HEAD
/* All main sections - consistent width and alignment */
.task-card, 
button.w-full,
.grid.grid-cols-1, 
.grid.grid-cols-2, 
.grid.grid-cols-3,
.section-divider, 
.modal-content,
div.bg-green-100,
.task-description {
=======
/* CRITICAL: Fix Achterstallig text color - with highest priority override */
span:contains("Achterstallig"),
.flex-1 span:contains("Achterstallig"),
.task-card span:contains("Achterstallig"),
div:has(> span:contains("Achterstallig")) span,
.text-red-600[innerHTML="Achterstallig"],
span[innerHTML="Achterstallig"],
.past-due span:contains("Achterstallig"),
*[innerHTML*="Achterstallig"],
span.text-gray-600.text-red-600,
[class*="text-red"],
span:has(> span:contains("Achterstallig")),
span:after(> span:contains("Achterstallig")),
.task-card .text-gray-600[innerHTML*="Achterstallig"],
div > span:has(> span:contains("Achterstallig")) {
    color: #ef4444 !important;
    font-weight: bold !important;
    text-shadow: none !important;
}

/* All direct children take FULL WIDTH to ensure consistency */
#root > div > * {
    width: 100% !important;
}

/* Enhanced task width and alignment fixes while maintaining max-width */
.task-card, div.border-dashed, button.w-full,
.grid.grid-cols-1, .grid.grid-cols-2, .grid.grid-cols-3,
.section-divider, .modal-content {
>>>>>>> c4bfb787
    width: 100% !important;
    box-sizing: border-box !important;
    margin-left: 0 !important;
    margin-right: 0 !important;
    border-radius: 8px !important;
}

<<<<<<< HEAD
/* Fix task description to match parent width */
.task-description {
    margin-left: 0 !important;
    margin-right: 0 !important;
=======
/* Make new task button match undo task style (white/grey instead of orange) */
div.border-dashed, div[class*="border-dashed"] {
    border: 2px dashed #d1d5db !important;
    background-color: rgba(243, 244, 246, 0.5) !important;
    border-color: #d1d5db !important;
}

div.border-dashed:hover, div[class*="border-dashed"]:hover {
    background-color: rgba(229, 231, 235, 0.7) !important;
}

div.border-dashed span, div[class*="border-dashed"] span {
    color: #4b5563 !important;
    font-weight: 500 !important;
}

/* Fix stats card grid layout */
.grid.grid-cols-1, .grid.grid-cols-2, .grid.grid-cols-3 {
    display: grid !important;
>>>>>>> c4bfb787
    width: 100% !important;
    box-sizing: border-box !important;
    border-radius: 0 0 8px 8px !important;
}

<<<<<<< HEAD
/* CRITICAL: Fix Achterstallig text color - with highest priority override */
span:contains("Achterstallig"),
.flex-1 span:contains("Achterstallig"),
.task-card span:contains("Achterstallig"),
div:has(> span:contains("Achterstallig")) span,
.text-red-600[innerHTML="Achterstallig"],
span[innerHTML="Achterstallig"],
.past-due span:contains("Achterstallig"),
*[innerHTML*="Achterstallig"],
span.text-gray-600.text-red-600,
[class*="text-red"],
span:has(> span:contains("Achterstallig")),
span:after(> span:contains("Achterstallig")),
.task-card .text-gray-600[innerHTML*="Achterstallig"],
div > span:has(> span:contains("Achterstallig")) {
    color: #ef4444 !important;
    font-weight: bold !important;
    text-shadow: none !important;
}

/* UPDATED: Action buttons styling for consistency */
.task-action-button {
    background-color: #f3f4f6 !important;
    border: 1px solid #d1d5db !important;
    color: var(--theme-primary-text, #000000) !important;
    transition: all 0.2s ease !important;
    width: 100% !important;
    box-sizing: border-box !important;
}

.task-action-button:hover {
    background-color: #e5e7eb !important;
}

.task-action-button:disabled {
    opacity: 0.6 !important;
    cursor: not-allowed !important;
    color: #6b7280 !important;
}

/* Remove the orange color from the undo button */
button.bg-orange-100, 
button.bg-orange-200, 
button[class*="bg-orange"] {
    background-color: #f3f4f6 !important;
    border-color: #d1d5db !important;
    color: var(--theme-primary-text, #000000) !important;
}

button.bg-orange-100:hover, 
button.bg-orange-200:hover, 
button[class*="bg-orange"]:hover {
    background-color: #e5e7eb !important;
}

/* Fix stats card grid layout */
.grid.grid-cols-1, .grid.grid-cols-2, .grid.grid-cols-3 {
    display: grid !important;
    width: 100% !important;
    gap: 1rem !important;
    margin-bottom: 1rem !important;
}

/* Ensure task headings use theme variables */
.task-card h3.text-xl, .task-card h3 {
    color: var(--theme-primary-text, #000000) !important;
}

/* Reset and base styles */
body {
    margin: 0;
    padding: 0;
    background-color: #ffffff;
    font-family: -apple-system, BlinkMacSystemFont, "Segoe UI", Roboto, sans-serif;
}

#root {
    min-height: 100vh;
    padding: 1rem;
    background-color: #ffffff;
}

/* Force high contrast text throughout the application */
h1, h2, h3, h4, h5, h6, p, div, span, label, button {
    color: var(--theme-primary-text, #000000) !important;
    text-shadow: none !important;
}

=======
/* Ensure task headings use theme variables */
.task-card h3.text-xl, .task-card h3 {
    color: var(--theme-primary-text, #000000) !important;
}

/* Reset and base styles */
body {
    margin: 0;
    padding: 0;
    background-color: #ffffff;
    font-family: -apple-system, BlinkMacSystemFont, "Segoe UI", Roboto, sans-serif;
}

#root {
    min-height: 100vh;
    padding: 1rem;
    background-color: #ffffff;
}

/* Force high contrast text throughout the application */
h1, h2, h3, h4, h5, h6, p, div, span, label, button {
    color: var(--theme-primary-text, #000000) !important;
    text-shadow: none !important;
}

>>>>>>> c4bfb787
/* Card styling */
.task-card {
    transition: all 0.2s ease;
    cursor: pointer;
    border-radius: 8px;
    background-color: #f8f8f8 !important;
    border: 1px solid #e0e0e0;
    box-shadow: 0 1px 3px rgba(0, 0, 0, 0.1);
    margin-bottom: 12px;
}

.task-card:hover {
    transform: translateY(-2px);
    box-shadow: 0 4px 6px rgba(0, 0, 0, 0.1);
}

/* Typography - High contrast */
.text-gray-400, .text-gray-500, .text-gray-600 {
    color: #555555 !important;
}

.text-gray-700, .text-gray-800, .text-gray-900 {
    color: #000000 !important;
}

/* Section headers */
.section-divider {
    margin: 1.5rem 0;
    border-top: 1px solid #e0e0e0;
    position: relative;
}

.section-divider-text {
    position: absolute;
    top: -12px;
    left: 50%;
    transform: translateX(-50%);
    background-color: #ffffff;
    padding: 0 1rem;
    font-weight: 600;
    color: #000000 !important;
}

/* Aankomende Taken section header */
div > h2.text-xl.font-semibold.mb-4 {
    color: #000000 !important;
    font-weight: 600 !important;
    background: none !important;
    width: 100% !important;
}

/* Task status indicators */
.past-due {
    border-left: 4px solid #ef4444;
}

.due-today {
    border-left: 4px solid #f59e0b;
}

/* Modal styling */
.modal-container {
    position: fixed;
    top: 0;
    left: 0;
    right: 0;
    bottom: 0;
    display: flex;
    justify-content: center;
    align-items: flex-start;
    z-index: 50;
    background-color: rgba(0, 0, 0, 0.5);
    overflow-y: auto;
    padding: 2rem 0;
}

.modal-content, .bg-white {
    background-color: #f8f8f8 !important;
    color: #000000 !important;
    border-radius: 8px;
    box-shadow: 0 4px 6px rgba(0, 0, 0, 0.1);
    max-width: 90%;
    width: 550px;
    margin: 0 auto;
    padding: 1.5rem;
}

.modal-content h2, .modal-content h3, .modal-content label {
    color: #000000 !important;
}

/* Form elements */
input, select, textarea {
    color: #000000 !important;
    background-color: #ffffff !important;
    border: 1px solid #cccccc !important;
}

label {
    color: #000000 !important;
    font-weight: 500 !important;
}

/* Buttons */
button {
    font-weight: 500;
}

button.bg-blue-500, button.bg-blue-600 {
    background-color: #2563eb !important;
    color: white !important;
}

button.bg-red-500, button.bg-red-600 {
    background-color: #dc2626 !important;
    color: white !important;
}

button.bg-gray-100, button.bg-gray-200 {
    background-color: #f3f4f6 !important;
    color: #000000 !important;
}

/* IMPROVED CONTRAST for day/date selection */
.week-day-picker .grid-cols-7 > div,
.month-day-picker .grid-cols-7 > div {
    color: #111827 !important;
    background-color: #f3f4f6 !important;
    border: 1px solid #d1d5db !important;
    transition: all 0.2s ease !important;
}

.week-day-picker .grid-cols-7 > div[class*="bg-blue"],
.month-day-picker .grid-cols-7 > div[class*="bg-blue"] {
    background-color: #3b82f6 !important;
    color: #ffffff !important;
    border-color: #2563eb !important;
    font-weight: bold !important;
    box-shadow: 0 0 0 2px rgba(59, 130, 246, 0.5) !important;
}

/* Progress bars */
.progress-container {
    background-color: #f3f4f6;
    border-radius: 4px;
    overflow: hidden;
    height: 8px;
}

.progress-bar {
    height: 100%;
    border-radius: 4px;
}

/* Completion animation */
@keyframes completionPulse {
    0% { transform: scale(1); background-color: rgba(74, 222, 128, 0.2); }
    50% { transform: scale(1.03); background-color: rgba(74, 222, 128, 0.3); }
    100% { transform: scale(1); background-color: rgba(74, 222, 128, 0); }
}

.completion-animation {
    animation: completionPulse 0.6s ease-out;
}

/* Processing state animation */
@keyframes processingPulse {
    0% { opacity: 0.7; }
    50% { opacity: 0.9; }
    100% { opacity: 0.7; }
}

.task-processing {
    animation: processingPulse 1.5s infinite;
    border: 2px dashed #3b82f6 !important;
}

/* User management modal consistency */
.user-management-modal, 
.user-management-modal h2, 
.user-management-modal h3,
.user-management-modal span,
.user-management-modal div {
    color: #000000 !important;
    background-color: #f8f8f8;
}

/* Theme settings styles */
.theme-preview {
    border: 1px solid #e0e0e0;
    margin-top: 1rem;
    border-radius: 0.5rem;
    overflow: hidden;
}

.color-input-container {
    display: flex;
    align-items: center;
    margin-bottom: 1rem;
}

.color-input-container input[type="color"] {
    width: 40px;
    height: 40px;
    padding: 0;
    margin-right: 0.5rem;
    border: 1px solid #e0e0e0;
}

.color-input-container input[type="text"] {
    flex: 1;
    padding: 0.5rem;
    border: 1px solid #e0e0e0;
    border-radius: 0.25rem;
}

/* Override styling for specific elements */
.text-red-500, .text-red-600, .text-red-700 {
    color: #dc2626 !important;
}

.text-orange-500, .text-orange-600, .text-orange-700 {
    color: #f59e0b !important;
}

.text-green-500, .text-green-600, .text-green-700 {
    color: #10b981 !important;
}

.text-blue-500, .text-blue-600, .text-blue-700 {
    color: #3b82f6 !important;
}

/* Tabs in user/theme management */
.user-tabs {
    display: flex;
    border-bottom: 1px solid #e0e0e0;
    margin-bottom: 1rem;
}

.user-tab {
    padding: 0.5rem 1rem;
    cursor: pointer;
    font-weight: 500;
}

.user-tab.active {
    border-bottom: 2px solid #3b82f6;
    color: #3b82f6 !important;
}

/* Custom theme styling */
#root {
    background-color: var(--theme-background, #ffffff) !important;
}

.task-card, .modal-content, .bg-white {
    background-color: var(--theme-card-color, #f8f8f8) !important;
}

h1, h2, h3, h4, h5, h6, p, div:not(.progress-bar):not(.bg-blue-500):not(.bg-green-500):not(.bg-red-500) {
    color: var(--theme-primary-text, #000000) !important;
}

.text-gray-400, .text-gray-500, .text-gray-600 {
    color: var(--theme-secondary-text, #555555) !important;
}

/* Fix task description toggle */
.task-description {
    max-height: 0;
    overflow: hidden;
    transition: max-height 0.3s ease-out;
    width: 100% !important;
    box-sizing: border-box !important;
    margin: 0 !important;
    padding: 0 1rem !important;
}

.task-description.expanded {
    max-height: 500px;
    transition: max-height 0.5s ease-in;
}

/* Fix icon grid in task form */
.icon-grid {
    display: grid;
    grid-template-columns: repeat(6, 1fr);
    gap: 0.5rem;
    margin-top: 0.5rem;
}

.icon-option {
    width: 36px;
    height: 36px;
    display: flex;
    align-items: center;
    justify-content: center;
    font-size: 1.25rem;
    border: 1px solid #e0e0e0;
    border-radius: 0.25rem;
    cursor: pointer;
}

.icon-option.selected {
    background-color: #3b82f6;
    color: white;
    border-color: #2563eb;
}

/* Ensure the "Achterstallig" text is ALWAYS red regardless of theme */
.task-card span:contains("Achterstallig") {
    color: #ef4444 !important;
    font-weight: bold !important;
}

/* Subtask styling improvements */
.task-card .subtask-list {
    margin-top: 0.5rem;
    border-left: 2px solid #e5e7eb;
    padding-left: 0.75rem;
    width: 100% !important;
}

.task-card .subtask-item {
    display: flex;
    align-items: center;
    padding: 0.375rem 0;
    transition: background-color 0.2s;
    width: 100% !important;
}

.task-card .subtask-item:hover {
    background-color: rgba(0, 0, 0, 0.05);
}

.task-card .subtask-checkbox {
    margin-right: 0.5rem;
}

.task-card .subtask-name {
    flex: 1;
}

.task-card .subtask-name.completed {
    text-decoration: line-through;
    opacity: 0.7;
}

/* Auth error banner styling */
.auth-error-banner {
    background-color: #fee2e2;
    border-left: 4px solid #ef4444;
    color: #b91c1c;
    padding: 1rem;
    margin-bottom: 1rem;
    border-radius: 0.25rem;
    display: flex;
    align-items: center;
    width: 100% !important;
}

.auth-error-banner button {
    margin-left: auto;
    background-color: #fecaca;
    color: #b91c1c;
    font-weight: bold;
    padding: 0.25rem 0.75rem;
    border-radius: 0.25rem;
    border: none;
    cursor: pointer;
}

.auth-error-banner button:hover {
    background-color: #fca5a5;
<<<<<<< HEAD
}

/* Fix success message for consistent alignment */
.bg-green-100 {
    width: 100% !important;
    margin-bottom: 1rem !important;
    box-sizing: border-box !important;
}

/* Fix the header and content spacing */
#root > div {
    padding-left: 1rem !important;
    padding-right: 1rem !important;
=======
>>>>>>> c4bfb787
}<|MERGE_RESOLUTION|>--- conflicted
+++ resolved
@@ -1,10 +1,4 @@
-<<<<<<< HEAD
 /* GLOBAL LAYOUT CONSISTENCY - Ensure all elements align properly */
-=======
-/* custom_components/chores_manager/www/chores-dashboard/css/styles.css */
-
-/* MAX WIDTH FIX - Increase to 75% width/1024px */
->>>>>>> c4bfb787
 #root > div {
     display: flex !important;
     flex-direction: column !important;
@@ -24,7 +18,6 @@
     box-sizing: border-box !important;
 }
 
-<<<<<<< HEAD
 /* All main sections - consistent width and alignment */
 .task-card, 
 button.w-full,
@@ -35,7 +28,23 @@
 .modal-content,
 div.bg-green-100,
 .task-description {
-=======
+    width: 100% !important;
+    max-width: 100% !important;
+    box-sizing: border-box !important;
+    margin-left: 0 !important;
+    margin-right: 0 !important;
+    border-radius: 8px !important;
+}
+
+/* Fix task description to match parent width */
+.task-description {
+    margin-left: 0 !important;
+    margin-right: 0 !important;
+    width: 100% !important;
+    box-sizing: border-box !important;
+    border-radius: 0 0 8px 8px !important;
+}
+
 /* CRITICAL: Fix Achterstallig text color - with highest priority override */
 span:contains("Achterstallig"),
 .flex-1 span:contains("Achterstallig"),
@@ -56,75 +65,6 @@
     text-shadow: none !important;
 }
 
-/* All direct children take FULL WIDTH to ensure consistency */
-#root > div > * {
-    width: 100% !important;
-}
-
-/* Enhanced task width and alignment fixes while maintaining max-width */
-.task-card, div.border-dashed, button.w-full,
-.grid.grid-cols-1, .grid.grid-cols-2, .grid.grid-cols-3,
-.section-divider, .modal-content {
->>>>>>> c4bfb787
-    width: 100% !important;
-    box-sizing: border-box !important;
-    margin-left: 0 !important;
-    margin-right: 0 !important;
-    border-radius: 8px !important;
-}
-
-<<<<<<< HEAD
-/* Fix task description to match parent width */
-.task-description {
-    margin-left: 0 !important;
-    margin-right: 0 !important;
-=======
-/* Make new task button match undo task style (white/grey instead of orange) */
-div.border-dashed, div[class*="border-dashed"] {
-    border: 2px dashed #d1d5db !important;
-    background-color: rgba(243, 244, 246, 0.5) !important;
-    border-color: #d1d5db !important;
-}
-
-div.border-dashed:hover, div[class*="border-dashed"]:hover {
-    background-color: rgba(229, 231, 235, 0.7) !important;
-}
-
-div.border-dashed span, div[class*="border-dashed"] span {
-    color: #4b5563 !important;
-    font-weight: 500 !important;
-}
-
-/* Fix stats card grid layout */
-.grid.grid-cols-1, .grid.grid-cols-2, .grid.grid-cols-3 {
-    display: grid !important;
->>>>>>> c4bfb787
-    width: 100% !important;
-    box-sizing: border-box !important;
-    border-radius: 0 0 8px 8px !important;
-}
-
-<<<<<<< HEAD
-/* CRITICAL: Fix Achterstallig text color - with highest priority override */
-span:contains("Achterstallig"),
-.flex-1 span:contains("Achterstallig"),
-.task-card span:contains("Achterstallig"),
-div:has(> span:contains("Achterstallig")) span,
-.text-red-600[innerHTML="Achterstallig"],
-span[innerHTML="Achterstallig"],
-.past-due span:contains("Achterstallig"),
-*[innerHTML*="Achterstallig"],
-span.text-gray-600.text-red-600,
-[class*="text-red"],
-span:has(> span:contains("Achterstallig")),
-span:after(> span:contains("Achterstallig")),
-.task-card .text-gray-600[innerHTML*="Achterstallig"],
-div > span:has(> span:contains("Achterstallig")) {
-    color: #ef4444 !important;
-    font-weight: bold !important;
-    text-shadow: none !important;
-}
-
 /* UPDATED: Action buttons styling for consistency */
 .task-action-button {
     background-color: #f3f4f6 !important;
@@ -190,10 +130,6 @@
 /* Force high contrast text throughout the application */
 h1, h2, h3, h4, h5, h6, p, div, span, label, button {
     color: var(--theme-primary-text, #000000) !important;
-    text-shadow: none !important;
-}
-
-=======
 /* Ensure task headings use theme variables */
 .task-card h3.text-xl, .task-card h3 {
     color: var(--theme-primary-text, #000000) !important;
@@ -219,7 +155,7 @@
     text-shadow: none !important;
 }
 
->>>>>>> c4bfb787
+/* Card styling */
 /* Card styling */
 .task-card {
     transition: all 0.2s ease;
@@ -303,6 +239,7 @@
     box-shadow: 0 4px 6px rgba(0, 0, 0, 0.1);
     max-width: 90%;
     width: 550px;
+    width: 550px;
     margin: 0 auto;
     padding: 1.5rem;
 }
@@ -469,6 +406,23 @@
 .user-tab.active {
     border-bottom: 2px solid #3b82f6;
     color: #3b82f6 !important;
+}
+
+/* Custom theme styling */
+#root {
+    background-color: var(--theme-background, #ffffff) !important;
+}
+
+.task-card, .modal-content, .bg-white {
+    background-color: var(--theme-card-color, #f8f8f8) !important;
+}
+
+h1, h2, h3, h4, h5, h6, p, div:not(.progress-bar):not(.bg-blue-500):not(.bg-green-500):not(.bg-red-500) {
+    color: var(--theme-primary-text, #000000) !important;
+}
+
+.text-gray-400, .text-gray-500, .text-gray-600 {
+    color: var(--theme-secondary-text, #555555) !important;
 }
 
 /* Custom theme styling */
@@ -536,6 +490,12 @@
     font-weight: bold !important;
 }
 
+/* Ensure the "Achterstallig" text is ALWAYS red regardless of theme */
+.task-card span:contains("Achterstallig") {
+    color: #ef4444 !important;
+    font-weight: bold !important;
+}
+
 /* Subtask styling improvements */
 .task-card .subtask-list {
     margin-top: 0.5rem;
@@ -595,7 +555,6 @@
 
 .auth-error-banner button:hover {
     background-color: #fca5a5;
-<<<<<<< HEAD
 }
 
 /* Fix success message for consistent alignment */
@@ -609,6 +568,4 @@
 #root > div {
     padding-left: 1rem !important;
     padding-right: 1rem !important;
-=======
->>>>>>> c4bfb787
 }