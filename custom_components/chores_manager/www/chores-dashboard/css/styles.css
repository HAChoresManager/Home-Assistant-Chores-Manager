/* Reset and base styles */
body {
    margin: 0;
    padding: 0;
    background-color: #ffffff;
    font-family: -apple-system, BlinkMacSystemFont, "Segoe UI", Roboto, sans-serif;
}

#root {
    min-height: 100vh;
    padding: 1rem;
    background-color: #ffffff;
<<<<<<< HEAD
}

/* Force high contrast text throughout the application */
h1, h2, h3, h4, h5, h6, p, div, span, label, button {
    color: #000000 !important;
    text-shadow: none !important;
=======
>>>>>>> f76ad0bb
}

/* Card styling */
.task-card {
    transition: all 0.2s ease;
    cursor: pointer;
    border-radius: 8px;
<<<<<<< HEAD
    background-color: #f8f8f8 !important;
=======
    background-color: #ffffff;
>>>>>>> f76ad0bb
    border: 1px solid #e0e0e0;
    box-shadow: 0 1px 3px rgba(0, 0, 0, 0.1);
    margin-bottom: 12px;
}

.task-card:hover {
    transform: translateY(-2px);
    box-shadow: 0 4px 6px rgba(0, 0, 0, 0.1);
}

/* Typography - High contrast */
<<<<<<< HEAD
.text-gray-400, .text-gray-500, .text-gray-600 {
    color: #555555 !important;
}

.text-gray-700, .text-gray-800, .text-gray-900 {
    color: #000000 !important;
}

.icon-option.selected {
    background-color: #e5e7eb;
    border-color: #9ca3af;
=======
h1, h2, h3, h4, h5, h6 {
    color: #000000;
    font-weight: 600;
}

p, span, div, label, button {
    color: #000000;
}

.text-gray-400, .text-gray-500, .text-gray-600 {
    color: #555555 !important;
}

.text-gray-700, .text-gray-800, .text-gray-900 {
    color: #000000 !important;
>>>>>>> f76ad0bb
}

/* Section headers */
.section-divider {
    margin: 1.5rem 0;
    border-top: 1px solid #e0e0e0;
    position: relative;
}

.section-divider-text {
    position: absolute;
    top: -12px;
    left: 50%;
    transform: translateX(-50%);
    background-color: #ffffff;
    padding: 0 1rem;
    font-weight: 600;
<<<<<<< HEAD
    color: #000000 !important;
}

/* Aankomende Taken section header */
div > h2.text-xl.font-semibold.mb-4 {
    color: #000000 !important;
    font-weight: 600 !important;
    background: none !important;
=======
    color: #000000;
>>>>>>> f76ad0bb
}

/* Task status indicators */
.past-due {
    border-left: 4px solid #ef4444;
}

.due-today {
    border-left: 4px solid #f59e0b;
}

/* New task button */
.border-dashed {
    border: 2px dashed #333333 !important;
    background-color: transparent !important;
}

.border-dashed span {
    color: #000000 !important;
    font-weight: 500;
}

/* Modal styling */
.modal-container {
    position: fixed;
    top: 0;
    left: 0;
    right: 0;
    bottom: 0;
    display: flex;
    justify-content: center;
    align-items: flex-start;
    z-index: 50;
    background-color: rgba(0, 0, 0, 0.5);
    overflow-y: auto;
    padding: 2rem 0;
}

<<<<<<< HEAD
.modal-content, .bg-white {
    background-color: #f8f8f8 !important;
    color: #000000 !important;
    border-radius: 8px;
    box-shadow: 0 4px 6px rgba(0, 0, 0, 0.1);
}

.modal-content h2, .modal-content h3, .modal-content label {
    color: #000000 !important;
}

/* Form elements */
input, select, textarea {
    color: #000000 !important;
    background-color: #ffffff !important;
    border: 1px solid #cccccc !important;
}

label {
    color: #000000 !important;
    font-weight: 500 !important;
}

/* Buttons */
button {
    font-weight: 500;
}

button.bg-blue-500, button.bg-blue-600 {
    background-color: #2563eb !important;
    color: white !important;
}

button.bg-red-500, button.bg-red-600 {
    background-color: #dc2626 !important;
    color: white !important;
}

button.bg-gray-100, button.bg-gray-200 {
    background-color: #f3f4f6 !important;
    color: #000000 !important;
}

/* Date pickers */
.week-day-picker .grid-cols-7 > div,
.month-day-picker .grid-cols-7 > div {
    color: #000000 !important;
    background-color: #f3f4f6;
}

/* Progress bars */
.progress-container {
    width: 100%;
    height: 8px;
    background-color: #f3f4f6;
    border-radius: 4px;
    margin-top: 4px;
    overflow: hidden; /* Added to prevent overflow */
=======
.modal-content {
    background-color: #ffffff;
    color: #000000;
    border-radius: 8px;
    max-width: 28rem;
    width: 100%;
    margin: 0 2rem;
    max-height: 90vh;
    overflow-y: auto;
    padding: 1.5rem;
    box-shadow: 0 4px 6px rgba(0, 0, 0, 0.1);
}

/* Form elements */
input, select, textarea {
    color: #000000 !important;
    background-color: #ffffff !important;
    border: 1px solid #cccccc !important;
>>>>>>> f76ad0bb
}

label {
    color: #000000 !important;
    font-weight: 500 !important;
}

/* Buttons */
button {
    font-weight: 500;
}

button.bg-blue-500, button.bg-blue-600 {
    background-color: #2563eb !important;
    color: white !important;
}

button.bg-red-500, button.bg-red-600 {
    background-color: #dc2626 !important;
    color: white !important;
}

button.bg-gray-100, button.bg-gray-200 {
    background-color: #f3f4f6 !important;
    color: #000000 !important;
}

/* Status cards */
.bg-white {
    background-color: #ffffff !important;
}

/* Date pickers */
.week-day-picker .grid-cols-7 > div,
.month-day-picker .grid-cols-7 > div {
    color: #000000 !important;
    background-color: #f3f4f6;
}

/* User stats cards */
.user-stats-card {
    background-color: #ffffff;
    border: 1px solid #e0e0e0;
    border-radius: 8px;
}

<<<<<<< HEAD
/* User management modal consistency */
.user-management-modal, 
.user-management-modal h2, 
.user-management-modal h3,
.user-management-modal span,
.user-management-modal div {
    color: #000000 !important;
    background-color: #f8f8f8;
}

/* Theme settings styles */
.theme-preview {
    border: 1px solid #e0e0e0;
    margin-top: 1rem;
    border-radius: 0.5rem;
    overflow: hidden;
}

.color-input-container {
    display: flex;
    align-items: center;
    margin-bottom: 1rem;
}

.color-input-container input[type="color"] {
    width: 40px;
    height: 40px;
    padding: 0;
    margin-right: 0.5rem;
    border: 1px solid #e0e0e0;
}

.color-input-container input[type="text"] {
    flex: 1;
    padding: 0.5rem;
    border: 1px solid #e0e0e0;
    border-radius: 0.25rem;
}

/* Override styling for specific elements */
.text-red-500, .text-red-600, .text-red-700 {
    color: #dc2626 !important;
}

.text-orange-500, .text-orange-600, .text-orange-700 {
    color: #f59e0b !important;
}

.text-green-500, .text-green-600, .text-green-700 {
    color: #10b981 !important;
}

.text-blue-500, .text-blue-600, .text-blue-700 {
    color: #3b82f6 !important;
}

/* Tabs in user/theme management */
.user-tabs {
    display: flex;
    border-bottom: 1px solid #e0e0e0;
    margin-bottom: 1rem;
}

.user-tab {
    padding: 0.5rem 1rem;
    cursor: pointer;
    font-weight: 500;
}

.user-tab.active {
    border-bottom: 2px solid #3b82f6;
    color: #3b82f6 !important;
}

/* Custom theme styling */
#root {
    background-color: var(--theme-background, #ffffff) !important;
}

.task-card, .modal-content, .bg-white {
    background-color: var(--theme-card-color, #f8f8f8) !important;
}

h1, h2, h3, h4, h5, h6, p, div:not(.progress-bar):not(.bg-blue-500):not(.bg-green-500):not(.bg-red-500) {
    color: var(--theme-primary-text, #000000) !important;
}

.text-gray-400, .text-gray-500, .text-gray-600 {
    color: var(--theme-secondary-text, #555555) !important;
=======
.user-stats-card h3 {
    color: #000000;
    font-weight: 600;
}

/* Section headers at bottom of page */
h2.text-xl {
    color: #000000 !important;
    font-weight: 600 !important;
    margin-bottom: 1rem;
    background: none !important;
}

/* Stats counter cards */
.bg-white div, .bg-white h3, .bg-white span {
    color: #000000 !important;
}

/* Override for specific section headers */
.text-center span {
    color: #000000 !important;
}

/* Aankomende Taken label */
.section-divider + h2, .section-divider-text {
    color: #000000 !important;
    background: none !important;
    background-color: #ffffff !important;
}

/* Progress bars */
.progress-container {
    background-color: #f3f4f6;
    border-radius: 4px;
    overflow: hidden;
}

.progress-bar {
    height: 100%;
    border-radius: 4px;
}

/* Completion animation */
@keyframes completionPulse {
    0% { transform: scale(1); background-color: rgba(74, 222, 128, 0.2); }
    50% { transform: scale(1.03); background-color: rgba(74, 222, 128, 0.3); }
    100% { transform: scale(1); background-color: rgba(74, 222, 128, 0); }
}

.completion-animation {
    animation: completionPulse 0.6s ease-out;
}

/* Processing state animation */
@keyframes processingPulse {
    0% { opacity: 0.7; }
    50% { opacity: 0.9; }
    100% { opacity: 0.7; }
}

.task-processing {
    animation: processingPulse 1.5s infinite;
    border: 2px dashed #3b82f6 !important;
}

/* User management modal consistency */
.user-management-modal, 
.user-management-modal h2, 
.user-management-modal h3,
.user-management-modal span,
.user-management-modal div {
    color: #000000 !important;
    background-color: #ffffff;
}

/* Background override for all text and backgrounds */
body, #root, .section-divider-text {
    background-color: #ffffff !important;
}

/* Force black text for task cards */
.task-card h3,
.task-card div,
.task-card span {
    color: #000000 !important;
}

.task-card .text-gray-600 {
    color: #555555 !important;
}

/* Fixing specific text labels */
span.text-gray-500, span.text-gray-600 {
    color: #555555 !important;
}

/* Special labels like Achterstallig */
.text-red-500, .text-red-600, .text-red-700 {
    color: #dc2626 !important;
}

/* Make date and statistics visible */
.lastDone, .timeStats {
    color: #000000 !important;
>>>>>>> f76ad0bb
}<|MERGE_RESOLUTION|>--- conflicted
+++ resolved
@@ -10,15 +10,12 @@
     min-height: 100vh;
     padding: 1rem;
     background-color: #ffffff;
-<<<<<<< HEAD
 }
 
 /* Force high contrast text throughout the application */
 h1, h2, h3, h4, h5, h6, p, div, span, label, button {
     color: #000000 !important;
     text-shadow: none !important;
-=======
->>>>>>> f76ad0bb
 }
 
 /* Card styling */
@@ -26,11 +23,7 @@
     transition: all 0.2s ease;
     cursor: pointer;
     border-radius: 8px;
-<<<<<<< HEAD
     background-color: #f8f8f8 !important;
-=======
-    background-color: #ffffff;
->>>>>>> f76ad0bb
     border: 1px solid #e0e0e0;
     box-shadow: 0 1px 3px rgba(0, 0, 0, 0.1);
     margin-bottom: 12px;
@@ -39,38 +32,16 @@
 .task-card:hover {
     transform: translateY(-2px);
     box-shadow: 0 4px 6px rgba(0, 0, 0, 0.1);
+    box-shadow: 0 4px 6px rgba(0, 0, 0, 0.1);
 }
 
 /* Typography - High contrast */
-<<<<<<< HEAD
 .text-gray-400, .text-gray-500, .text-gray-600 {
     color: #555555 !important;
 }
 
 .text-gray-700, .text-gray-800, .text-gray-900 {
     color: #000000 !important;
-}
-
-.icon-option.selected {
-    background-color: #e5e7eb;
-    border-color: #9ca3af;
-=======
-h1, h2, h3, h4, h5, h6 {
-    color: #000000;
-    font-weight: 600;
-}
-
-p, span, div, label, button {
-    color: #000000;
-}
-
-.text-gray-400, .text-gray-500, .text-gray-600 {
-    color: #555555 !important;
-}
-
-.text-gray-700, .text-gray-800, .text-gray-900 {
-    color: #000000 !important;
->>>>>>> f76ad0bb
 }
 
 /* Section headers */
@@ -88,7 +59,6 @@
     background-color: #ffffff;
     padding: 0 1rem;
     font-weight: 600;
-<<<<<<< HEAD
     color: #000000 !important;
 }
 
@@ -97,9 +67,6 @@
     color: #000000 !important;
     font-weight: 600 !important;
     background: none !important;
-=======
-    color: #000000;
->>>>>>> f76ad0bb
 }
 
 /* Task status indicators */
@@ -138,7 +105,6 @@
     padding: 2rem 0;
 }
 
-<<<<<<< HEAD
 .modal-content, .bg-white {
     background-color: #f8f8f8 !important;
     color: #000000 !important;
@@ -191,79 +157,39 @@
 
 /* Progress bars */
 .progress-container {
-    width: 100%;
-    height: 8px;
     background-color: #f3f4f6;
     border-radius: 4px;
-    margin-top: 4px;
-    overflow: hidden; /* Added to prevent overflow */
-=======
-.modal-content {
-    background-color: #ffffff;
-    color: #000000;
-    border-radius: 8px;
-    max-width: 28rem;
-    width: 100%;
-    margin: 0 2rem;
-    max-height: 90vh;
-    overflow-y: auto;
-    padding: 1.5rem;
-    box-shadow: 0 4px 6px rgba(0, 0, 0, 0.1);
-}
-
-/* Form elements */
-input, select, textarea {
-    color: #000000 !important;
-    background-color: #ffffff !important;
-    border: 1px solid #cccccc !important;
->>>>>>> f76ad0bb
-}
-
-label {
-    color: #000000 !important;
-    font-weight: 500 !important;
-}
-
-/* Buttons */
-button {
-    font-weight: 500;
-}
-
-button.bg-blue-500, button.bg-blue-600 {
-    background-color: #2563eb !important;
-    color: white !important;
-}
-
-button.bg-red-500, button.bg-red-600 {
-    background-color: #dc2626 !important;
-    color: white !important;
-}
-
-button.bg-gray-100, button.bg-gray-200 {
-    background-color: #f3f4f6 !important;
-    color: #000000 !important;
-}
-
-/* Status cards */
-.bg-white {
-    background-color: #ffffff !important;
-}
-
-/* Date pickers */
-.week-day-picker .grid-cols-7 > div,
-.month-day-picker .grid-cols-7 > div {
-    color: #000000 !important;
-    background-color: #f3f4f6;
-}
-
-/* User stats cards */
-.user-stats-card {
-    background-color: #ffffff;
-    border: 1px solid #e0e0e0;
-    border-radius: 8px;
-}
-
-<<<<<<< HEAD
+    overflow: hidden;
+}
+
+.progress-bar {
+    height: 100%;
+    border-radius: 4px;
+}
+
+/* Completion animation */
+@keyframes completionPulse {
+    0% { transform: scale(1); background-color: rgba(74, 222, 128, 0.2); }
+    50% { transform: scale(1.03); background-color: rgba(74, 222, 128, 0.3); }
+    100% { transform: scale(1); background-color: rgba(74, 222, 128, 0); }
+}
+
+.completion-animation {
+    animation: completionPulse 0.6s ease-out;
+}
+
+/* Processing state animation */
+@keyframes processingPulse {
+    0% { opacity: 0.7; }
+    50% { opacity: 0.9; }
+    100% { opacity: 0.7; }
+}
+
+.task-processing {
+    animation: processingPulse 1.5s infinite;
+    border: 2px dashed #3b82f6 !important;
+}
+
 /* User management modal consistency */
 .user-management-modal, 
 .user-management-modal h2, 
@@ -353,110 +279,4 @@
 
 .text-gray-400, .text-gray-500, .text-gray-600 {
     color: var(--theme-secondary-text, #555555) !important;
-=======
-.user-stats-card h3 {
-    color: #000000;
-    font-weight: 600;
-}
-
-/* Section headers at bottom of page */
-h2.text-xl {
-    color: #000000 !important;
-    font-weight: 600 !important;
-    margin-bottom: 1rem;
-    background: none !important;
-}
-
-/* Stats counter cards */
-.bg-white div, .bg-white h3, .bg-white span {
-    color: #000000 !important;
-}
-
-/* Override for specific section headers */
-.text-center span {
-    color: #000000 !important;
-}
-
-/* Aankomende Taken label */
-.section-divider + h2, .section-divider-text {
-    color: #000000 !important;
-    background: none !important;
-    background-color: #ffffff !important;
-}
-
-/* Progress bars */
-.progress-container {
-    background-color: #f3f4f6;
-    border-radius: 4px;
-    overflow: hidden;
-}
-
-.progress-bar {
-    height: 100%;
-    border-radius: 4px;
-}
-
-/* Completion animation */
-@keyframes completionPulse {
-    0% { transform: scale(1); background-color: rgba(74, 222, 128, 0.2); }
-    50% { transform: scale(1.03); background-color: rgba(74, 222, 128, 0.3); }
-    100% { transform: scale(1); background-color: rgba(74, 222, 128, 0); }
-}
-
-.completion-animation {
-    animation: completionPulse 0.6s ease-out;
-}
-
-/* Processing state animation */
-@keyframes processingPulse {
-    0% { opacity: 0.7; }
-    50% { opacity: 0.9; }
-    100% { opacity: 0.7; }
-}
-
-.task-processing {
-    animation: processingPulse 1.5s infinite;
-    border: 2px dashed #3b82f6 !important;
-}
-
-/* User management modal consistency */
-.user-management-modal, 
-.user-management-modal h2, 
-.user-management-modal h3,
-.user-management-modal span,
-.user-management-modal div {
-    color: #000000 !important;
-    background-color: #ffffff;
-}
-
-/* Background override for all text and backgrounds */
-body, #root, .section-divider-text {
-    background-color: #ffffff !important;
-}
-
-/* Force black text for task cards */
-.task-card h3,
-.task-card div,
-.task-card span {
-    color: #000000 !important;
-}
-
-.task-card .text-gray-600 {
-    color: #555555 !important;
-}
-
-/* Fixing specific text labels */
-span.text-gray-500, span.text-gray-600 {
-    color: #555555 !important;
-}
-
-/* Special labels like Achterstallig */
-.text-red-500, .text-red-600, .text-red-700 {
-    color: #dc2626 !important;
-}
-
-/* Make date and statistics visible */
-.lastDone, .timeStats {
-    color: #000000 !important;
->>>>>>> f76ad0bb
 }