--- conflicted
+++ resolved
@@ -43,7 +43,11 @@
 }
 
 /* FIX TASK DESCRIPTION ALIGNMENT - SLIGHTLY INSET FROM CARD EDGES */
+/* FIX TASK DESCRIPTION ALIGNMENT - SLIGHTLY INSET FROM CARD EDGES */
 .task-description {
+    width: calc(100% - 16px) !important;
+    max-width: calc(100% - 16px) !important;
+    margin: 0 8px !important;
     width: calc(100% - 16px) !important;
     max-width: calc(100% - 16px) !important;
     margin: 0 8px !important;
@@ -105,6 +109,43 @@
     margin-left: 0.25rem !important;
 }
 
+/* CONSISTENT STYLE FOR ALL FOLDOUT ELEMENTS */
+.foldout-section {
+    max-height: 0;
+    overflow: hidden;
+    transition: max-height 0.3s ease-out;
+    width: calc(100% - 16px) !important;
+    margin: 0 8px !important;
+    box-sizing: border-box !important;
+}
+
+.foldout-section.expanded {
+    max-height: 500px;
+    transition: max-height 0.5s ease-in;
+}
+
+/* CONSISTENT TOGGLE BUTTONS for foldouts */
+.foldout-toggle-button {
+    display: inline-flex !important;
+    align-items: center !important;
+    font-size: 0.875rem !important;
+    color: #3b82f6 !important;
+    background: none !important;
+    border: none !important;
+    padding: 0.25rem 0.5rem !important;
+    cursor: pointer !important;
+    transition: color 0.2s !important;
+}
+
+.foldout-toggle-button:hover {
+    color: #2563eb !important;
+    text-decoration: underline !important;
+}
+
+.foldout-toggle-button > span {
+    margin-left: 0.25rem !important;
+}
+
 /* Fix for the task card container and description relationship */
 .mb-4 {
     width: 100% !important;
@@ -121,17 +162,6 @@
     width: calc(100% - 16px) !important;
     box-sizing: border-box !important;
     border-left: 2px solid #e5e7eb !important;
-<<<<<<< HEAD
-=======
-    max-height: 0;
-    overflow: hidden;
-    transition: max-height 0.3s ease-out;
-}
-
-.task-card .subtask-list.expanded {
-    max-height: 500px;
-    transition: max-height 0.5s ease-in;
->>>>>>> 42f6cc0c
 }
 
 /* CRITICAL: Fix Achterstallig text color - with highest priority override */
@@ -508,12 +538,15 @@
 }
 
 /* Fix task description toggle - UPDATED TO MATCH EXACT TASK CARD WIDTH MINUS INSET */
+/* Fix task description toggle - UPDATED TO MATCH EXACT TASK CARD WIDTH MINUS INSET */
 .task-description {
     max-height: 0;
     overflow: hidden;
     transition: max-height 0.3s ease-out;
     width: calc(100% - 16px) !important;
-    box-sizing: border-box !important;
+    width: calc(100% - 16px) !important;
+    box-sizing: border-box !important;
+    margin: 0 8px !important;
     margin: 0 8px !important;
     padding: 0 !important;
     border-top: none !important;
@@ -563,6 +596,30 @@
     text-decoration: underline !important;
 }
 
+/* Fix toggle buttons for both description and subtasks to match */
+.text-xs.text-blue-600,
+button.text-xs.text-blue-600,
+button.text-blue-500,
+.text-blue-600 {
+    color: #3b82f6 !important;
+    padding: 0.25rem 0.5rem !important;
+    background: none !important;
+    border: none !important;
+    font-size: 0.875rem !important;
+    display: inline-flex !important;
+    align-items: center !important;
+    cursor: pointer !important;
+    transition: color 0.2s !important;
+}
+
+.text-xs.text-blue-600:hover,
+button.text-xs.text-blue-600:hover,
+button.text-blue-500:hover,
+.text-blue-600:hover {
+    color: #2563eb !important;
+    text-decoration: underline !important;
+}
+
 /* Fix icon grid in task form */
 .icon-grid {
     display: grid;
@@ -595,11 +652,7 @@
     font-weight: bold !important;
 }
 
-<<<<<<< HEAD
 /* Subtask styling improvements - UPDATED TO ENSURE VISIBILITY */
-=======
-/* Subtask styling improvements - UPDATED TO MATCH DESCRIPTION STYLE */
->>>>>>> 42f6cc0c
 .task-card .subtask-list {
     margin-top: 0.5rem;
     border-left: 2px solid #e5e7eb;
@@ -607,42 +660,6 @@
     width: calc(100% - 16px) !important;
     margin: 0 8px 12px 8px !important;
     box-sizing: border-box !important;
-<<<<<<< HEAD
-=======
-    overflow: hidden;
-    max-height: 0;
-    transition: max-height 0.3s ease-out;
-}
-
-.task-card .subtask-list.expanded {
-    max-height: 500px;
-    transition: max-height 0.5s ease-in;
-}
-
-.task-card .subtask-item {
-    display: flex;
-    align-items: center;
-    padding: 0.375rem 0;
-    transition: background-color 0.2s;
-    width: 100% !important;
-}
-
-.task-card .subtask-item:hover {
-    background-color: rgba(0, 0, 0, 0.05);
-}
-
-.task-card .subtask-checkbox {
-    margin-right: 0.5rem;
-}
-
-.task-card .subtask-name {
-    flex: 1;
-}
-
-.task-card .subtask-name.completed {
-    text-decoration: line-through;
-    opacity: 0.7;
->>>>>>> 42f6cc0c
 }
 
 /* Auth error banner styling */
@@ -696,7 +713,15 @@
 .task-card + .task-description {
     width: calc(100% - 16px) !important;
     margin: 0 8px 12px 8px !important;
+    width: calc(100% - 16px) !important;
+    margin: 0 8px 12px 8px !important;
     border-radius: 0 0 8px 8px !important;
+}
+
+/* Also fix text alignment icons in toggle buttons */
+.ml-1, .mr-1 {
+    margin-left: 0.25rem !important;
+    margin-right: 0.25rem !important;
 }
 
 /* Also fix text alignment icons in toggle buttons */
