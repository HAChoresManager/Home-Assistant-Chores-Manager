--- conflicted
+++ resolved
@@ -45,6 +45,12 @@
         # Generate and save an authentication token for the dashboard
         await generate_auth_config(hass, www_target)
 
+        # Update the index.html file
+        update_index_html(www_target)
+
+        # Generate and save an authentication token for the dashboard
+        await generate_auth_config(hass, www_target)
+
         # Check for missing tailwind.css
         tailwind_path = os.path.join(www_target, "tailwind.min.css")
         if not os.path.exists(tailwind_path):
@@ -90,12 +96,8 @@
             refresh_token = await hass.auth.async_create_refresh_token(
                 active_user,
                 client_name="Chores Dashboard",
-<<<<<<< HEAD
                 client_id="chores_dashboard",
                 access_token_expiration=timedelta(days=3650)  # 10 year token
-=======
-                client_id="chores_dashboard"
->>>>>>> a4582118
             )
 
             # Create access token
@@ -107,11 +109,7 @@
                 "base_url": "",
                 "api_url": "/api",
                 "refresh_interval": 30000,
-<<<<<<< HEAD
                 "debug": True,  # Enable debug mode
-=======
-                "debug": False,
->>>>>>> a4582118
                 "api_token": access_token
             }
 
@@ -128,11 +126,7 @@
                 "base_url": "",
                 "api_url": "/api",
                 "refresh_interval": 30000,
-<<<<<<< HEAD
                 "debug": True
-=======
-                "debug": False
->>>>>>> a4582118
             }
 
             with open(config_path, "w") as f:
@@ -146,11 +140,7 @@
             "base_url": "",
             "api_url": "/api",
             "refresh_interval": 30000,
-<<<<<<< HEAD
             "debug": True
-=======
-            "debug": False
->>>>>>> a4582118
         }
 
         with open(config_path, "w") as f:
